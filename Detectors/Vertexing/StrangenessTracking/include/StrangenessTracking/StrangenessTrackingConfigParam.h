// Copyright 2019-2020 CERN and copyright holders of ALICE O2.
// See https://alice-o2.web.cern.ch/copyright for details of the copyright holders.
// All rights not expressly granted are reserved.
//
// This software is distributed under the terms of the GNU General Public
// License v3 (GPL Version 3), copied verbatim in the file "COPYING".
//
// In applying this license CERN does not waive the privileges and immunities
// granted to it by virtue of its status as an Intergovernmental Organization
// or submit itself to any jurisdiction.
/// \file StrangenessTrackingConfigParam.h
/// \brief

#ifndef ALICEO2_STRANGENESS_TRACKING_PARAM_H_
#define ALICEO2_STRANGENESS_TRACKING_PARAM_H_

#include "CommonUtils/ConfigurableParam.h"
#include "CommonUtils/ConfigurableParamHelper.h"

namespace o2
{
namespace strangeness_tracking
{

struct StrangenessTrackingParamConfig : public o2::conf::ConfigurableParamHelper<StrangenessTrackingParamConfig> {

  // parameters
  float mRadiusTolIB = .3;     // Radius tolerance for matching V0s in the IB
  float mRadiusTolOB = .1;     // Radius tolerance for matching V0s in the OB
  float mPhiBinSize = 0.02;    // Phi bin size for the matching grid
  float mEtaBinSize = 0.01;    // Eta bin size for the matching grid
  float mMinMotherClus = 3.;   // minimum number of cluster to be attached to the mother
  float mMaxChi2 = 50;         // Maximum matching chi2
  bool mVertexMatching = true; // Flag to enable/disable vertex matching
<<<<<<< HEAD
  bool mSkipTPC = true;        // Flag to enable/disable TPC only tracks
=======
  // KF parameters
  int kfConstructMethod = 0;   // Construct method for KFParticle reconstruction
  bool kfMassConst = true;     // Flag to enable/disable the mass constraint on the cascade V0
  int pidV0 = 0;               // PID hypothesis for the V0 fitting - 0: hypertriton, 1: hyperhydrogen
  int pidCasc = 0;             // PID hypothesis for the cascade fitting - 0: XiMinus, 1: OmegaMinus
>>>>>>> 11426ede

  O2ParamDef(StrangenessTrackingParamConfig, "strtracker");
};

} // namespace strangeness_tracking
} // namespace o2
#endif<|MERGE_RESOLUTION|>--- conflicted
+++ resolved
@@ -32,15 +32,13 @@
   float mMinMotherClus = 3.;   // minimum number of cluster to be attached to the mother
   float mMaxChi2 = 50;         // Maximum matching chi2
   bool mVertexMatching = true; // Flag to enable/disable vertex matching
-<<<<<<< HEAD
   bool mSkipTPC = true;        // Flag to enable/disable TPC only tracks
-=======
+
   // KF parameters
   int kfConstructMethod = 0;   // Construct method for KFParticle reconstruction
   bool kfMassConst = true;     // Flag to enable/disable the mass constraint on the cascade V0
   int pidV0 = 0;               // PID hypothesis for the V0 fitting - 0: hypertriton, 1: hyperhydrogen
   int pidCasc = 0;             // PID hypothesis for the cascade fitting - 0: XiMinus, 1: OmegaMinus
->>>>>>> 11426ede
 
   O2ParamDef(StrangenessTrackingParamConfig, "strtracker");
 };
