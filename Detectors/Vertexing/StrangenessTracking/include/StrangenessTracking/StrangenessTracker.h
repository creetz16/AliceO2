// Copyright 2019-2020 CERN and copyright holders of ALICE O2.
// See https://alice-o2.web.cern.ch/copyright for details of the copyright holders.
// All rights not expressly granted are reserved.
//
// This software is distributed under the terms of the GNU General Public
// License v3 (GPL Version 3), copied verbatim in the file "COPYING".
//
// In applying this license CERN does not waive the privileges and immunities
// granted to it by virtue of its status as an Intergovernmental Organization
// or submit itself to any jurisdiction.

/// \file StrangenessTracker.h
/// \brief
///

#ifndef _ALICEO2_STRANGENESS_TRACKER_
#define _ALICEO2_STRANGENESS_TRACKER_

#include <gsl/gsl>

#include "DataFormatsITSMFT/TopologyDictionary.h"
#include "StrangenessTracking/IndexTableUtils.h"
#include "StrangenessTracking/StrangenessTrackingConfigParam.h"
#include "ReconstructionDataFormats/PID.h"
#include "ReconstructionDataFormats/V0.h"
#include "ReconstructionDataFormats/Cascade.h"
#include "ReconstructionDataFormats/DecayNBodyIndex.h"
#include "ReconstructionDataFormats/StrangeTrack.h"
#include "ReconstructionDataFormats/VtxTrackIndex.h"
#include "ReconstructionDataFormats/VtxTrackRef.h"

#include "DataFormatsITS/TrackITS.h"
#include "ITSBase/GeometryTGeo.h"
#include "ReconstructionDataFormats/Track.h"
#include "DataFormatsITSMFT/CompCluster.h"
#include "DataFormatsGlobalTracking/RecoContainer.h"

#include "DCAFitter/DCAFitterN.h"
#include "DetectorsBase/Propagator.h"

#ifndef HomogeneousField
#define HomogeneousField
#endif

/// includes KFParticle
#include "KFParticle.h"
#include "KFPTrack.h"
#include "KFPVertex.h"
#include "KFParticleBase.h"
#include "KFVertex.h"

namespace o2
{
namespace strangeness_tracking
{

enum DauType : int {
  kV0DauPos = 0,
  kV0DauNeg = 1,
  kBach = 2
};

struct ClusAttachments {

  std::array<unsigned int, 7> arr;
};

class StrangenessTracker
{
 public:
  using StrangeTrack = o2::dataformats::StrangeTrack;
  using PID = o2::track::PID;
  using TrackITS = o2::its::TrackITS;
  using ITSCluster = o2::BaseCluster<float>;
  using V0 = o2::dataformats::V0;
  using V0Index = o2::dataformats::V0Index;
  using Cascade = o2::dataformats::Cascade;
  using CascadeIndex = o2::dataformats::CascadeIndex;
  using GIndex = o2::dataformats::VtxTrackIndex;
  using DCAFitter2 = o2::vertexing::DCAFitterN<2>;
  using DCAFitter3 = o2::vertexing::DCAFitterN<3>;
  using MCLabContCl = o2::dataformats::MCTruthContainer<o2::MCCompLabel>;
  using MCLabSpan = gsl::span<const o2::MCCompLabel>;
  using VBracket = o2::math_utils::Bracket<int>;

  StrangenessTracker() = default;
  ~StrangenessTracker() = default;

  bool loadData(const o2::globaltracking::RecoContainer& recoData);
  bool matchDecayToITStrack(float decayR, StrangeTrack& strangeTrack, ClusAttachments& structClus, const TrackITS& itsTrack, std::vector<o2::track::TrackParCovF>& daughterTracks, int iThread = 0);
  void prepareITStracks();
  void process();
  void processV0(int iv0, const V0& v0, const V0Index& v0Idx, int iThread = 0);
  void processCascade(int icasc, const Cascade& casc, const CascadeIndex& cascIdx, const V0& cascV0, int iThread = 0);
  bool updateTrack(const ITSCluster& clus, o2::track::TrackParCov& track);

  std::vector<ClusAttachments>& getClusAttachments(int iThread = 0) { return mClusAttachments[iThread]; };
  std::vector<StrangeTrack>& getStrangeTrackVec(int iThread = 0) { return mStrangeTrackVec[iThread]; };
  std::vector<o2::MCCompLabel>& getStrangeTrackLabels(int iThread = 0) { return mStrangeTrackLabels[iThread]; };
  size_t getNTracks(int ithread = 0) const { return ithread < (int)mStrangeTrackVec.size() ? mStrangeTrackVec[ithread].size() : 0; }

  float getBz() const { return mBz; }
  void setBz(float d) { mBz = d; }
  void setClusterDictionary(const o2::itsmft::TopologyDictionary* d) { mDict = d; }
  void setCorrType(const o2::base::PropagatorImpl<float>::MatCorrType& type) { mCorrType = type; }
  void setConfigParams(const StrangenessTrackingParamConfig* params) { mStrParams = params; }
  void setMCTruthOn(bool v) { mMCTruthON = v; }
  bool getMCTruthOn() const { return mMCTruthON; }

  void clear()
  {
    for (int i = 0; i < mNThreads; i++) {
      mDaughterTracks[i].clear();
      mClusAttachments[i].clear();
      mStrangeTrackVec[i].clear();
      if (mMCTruthON) {
        mStrangeTrackLabels[i].clear();
      }
    }
    mTracksIdxTable.clear();
    mSortedITStracks.clear();
    mSortedITSindexes.clear();
    mITSvtxBrackets.clear();
    mInputITSclusters.clear();
    mInputClusterSizes.clear();
  }

  void setupThreads(int nThreads = 1)
  {
    mNThreads = nThreads;
    mFitterV0.resize(nThreads);
    mFitter3Body.resize(nThreads);
    mStrangeTrackVec.resize(nThreads);
    mClusAttachments.resize(nThreads);
    mStrangeTrackLabels.resize(nThreads);
    mDaughterTracks.resize(nThreads);
  }

  void setupFitters()
  {
    for (auto& fitter : mFitterV0) {
      fitter.setBz(mBz);
      fitter.setUseAbsDCA(true);
    }
    for (auto& fitter : mFitter3Body) {
      fitter.setBz(mBz);
      fitter.setUseAbsDCA(true);
    }
  }

  void setPID()
  {
    if (mStrParams->pidV0 == 0) {
      pidV0 = PID::HyperTriton;
      pidV0comp = PID::Hyperhydrog4;
    } else if (mStrParams->pidV0 == 1) {
      pidV0 = PID::Hyperhydrog4;
      pidV0comp = PID::HyperTriton;
    }
    if (mStrParams->pidCasc == 0) {
      pidCasc = PID::XiMinus;
      pidCascComp = PID::OmegaMinus;
    } else if (mStrParams->pidCasc == 1) {
      pidCasc = PID::OmegaMinus;
      pidCascComp = PID::XiMinus;
    }
  }

  double calcV0alpha(const V0& v0)
  {
    std::array<float, 3> momT, momP, momN;
    v0.getProng(0).getPxPyPzGlo(momP);
    v0.getProng(1).getPxPyPzGlo(momN);
    v0.getPxPyPzGlo(momT);
    float qNeg = momN[0] * momT[0] + momN[1] * momT[1] + momN[2] * momT[2];
    float qPos = momP[0] * momT[0] + momP[1] * momT[1] + momP[2] * momT[2];
    return (qPos - qNeg) / (qPos + qNeg);
  };

  double calcMotherMass(const std::array<float, 3>& pDauFirst, const std::array<float, 3>& pDauSecond, PID pidDauFirst, PID pidDauSecond)
  {
    double m2DauFirst = PID::getMass2(pidDauFirst);
    double m2DauSecond = PID::getMass2(pidDauSecond);
    double p2DauFirst = (pDauFirst[0] * pDauFirst[0]) + (pDauFirst[1] * pDauFirst[1]) + (pDauFirst[2] * pDauFirst[2]);
    double p2DauSecond = (pDauSecond[0] * pDauSecond[0]) + (pDauSecond[1] * pDauSecond[1]) + (pDauSecond[2] * pDauSecond[2]);
    float ePos = std::sqrt(p2DauFirst + m2DauFirst), eNeg = std::sqrt(p2DauSecond + m2DauSecond);

    double e2Mother = (ePos + eNeg) * (ePos + eNeg);
    double pxMother = (pDauFirst[0] + pDauSecond[0]);
    double pyMother = (pDauFirst[1] + pDauSecond[1]);
    double pzMother = (pDauFirst[2] + pDauSecond[2]);
    double p2Mother = (pxMother * pxMother) + (pyMother * pyMother) + (pzMother * pzMother);
    return std::sqrt(e2Mother - p2Mother);
  }

  bool recreateV0(const o2::track::TrackParCov& posTrack, const o2::track::TrackParCov& negTrack, V0& newV0, int iThread = 0)
  {
    int nCand;
    try {
      nCand = mFitterV0[iThread].process(posTrack, negTrack);
    } catch (std::runtime_error& e) {
      return false;
    }
    if (!nCand || !mFitterV0[iThread].propagateTracksToVertex()) {
      return false;
    }

    const auto& v0XYZ = mFitterV0[iThread].getPCACandidatePos();

    auto& propPos = mFitterV0[iThread].getTrack(0, 0);
    auto& propNeg = mFitterV0[iThread].getTrack(1, 0);

    std::array<float, 3> pP, pN;
    propPos.getPxPyPzGlo(pP);
    propNeg.getPxPyPzGlo(pN);
    std::array<float, 3> pV0 = {pP[0] + pN[0], pP[1] + pN[1], pP[2] + pN[2]};
    newV0 = V0(v0XYZ, pV0, mFitterV0[iThread].calcPCACovMatrixFlat(0), propPos, propNeg, PID::HyperTriton);
    return true;
  };

  bool createKFV0(const o2::track::TrackParCov& posTrack, const o2::track::TrackParCov& negTrack, PID pidMother)
  {
    float massPosDaughter, massNegDaughter;
    if (posTrack.getAbsCharge() == 2) { // if charge of positive daughter is two, it is 3He or 4He
      (pidMother == PID::HyperTriton) ? massPosDaughter = o2::constants::physics::MassHelium3 : massPosDaughter = o2::constants::physics::MassAlpha;
      massNegDaughter = o2::constants::physics::MassPionCharged;
    } else {
      massPosDaughter = o2::constants::physics::MassPionCharged;
      (pidMother == PID::HyperTriton) ? massNegDaughter = o2::constants::physics::MassHelium3 : massNegDaughter = o2::constants::physics::MassAlpha;
    }

    int nV0Daughters = 2;
    // create KFParticle objects from trackParCovs
    KFParticle kfpDauPos = createKFParticleFromTrackParCov(posTrack, posTrack.getCharge(), massPosDaughter);
    KFParticle kfpDauNeg = createKFParticleFromTrackParCov(negTrack, negTrack.getCharge(), massNegDaughter);
    const KFParticle* V0Daughters[2] = {&kfpDauPos, &kfpDauNeg};

    // construct mother
    KFParticle KFV0;
    KFV0.SetConstructMethod(mStrParams->kfConstructMethod);
    try {
      KFV0.Construct(V0Daughters, nV0Daughters);
    } catch (std::runtime_error& e) {
      LOG(debug) << "Failed to create KFParticle V0 from daughter tracks." << e.what();
      return false;
    }
    LOG(debug) << "KFParticle V0 position before TransportToDecayVertex(): (" <<  KFV0.GetX() << ", " << KFV0.GetY() << ", " << KFV0.GetZ() << ")";
    KFV0.TransportToDecayVertex();
    LOG(debug) << "KFParticle V0 position after TransportToDecayVertex(): (" <<  KFV0.GetX() << ", " << KFV0.GetY() << ", " << KFV0.GetZ() << ")";
    kfpMother = KFV0;

    return true;
  };

  bool createKFCascade(const o2::track::TrackParCov& posTrack, const o2::track::TrackParCov& negTrack, const o2::track::TrackParCov& bachTrack, PID pidMother)
  {
    float massPosDaughter, massNegDaughter;
    if (bachTrack.getCharge() < 0) { // if bachelor charge negative, cascade is a Xi- --> Lam + pi- --> (p+ + pi-) + pi-   OR   Omega- --> Lam + K- --> (p+ + pi-) + K-
      massPosDaughter = o2::constants::physics::MassProton;
      massNegDaughter = o2::constants::physics::MassPionCharged;
    }  else { // if bachelor charge positive, cascade is a Xi+ --> Lam + pi+ --> (p- + pi+) + pi+  OR   Omega+ --> Lam + K+ --> (p- + pi+) + K+
      massPosDaughter = o2::constants::physics::MassPionCharged;
      massNegDaughter = o2::constants::physics::MassProton;
    }

    int nV0Daughters = 2;
    // create KFParticle objects from trackParCovs
    KFParticle kfpDauPos = createKFParticleFromTrackParCov(posTrack, posTrack.getCharge(), massPosDaughter);
    KFParticle kfpDauNeg = createKFParticleFromTrackParCov(negTrack, negTrack.getCharge(), massNegDaughter);
    const KFParticle* V0Daughters[2] = {&kfpDauPos, &kfpDauNeg};

    // construct V0
    KFParticle KFV0;
    KFV0.SetConstructMethod(mStrParams->kfConstructMethod);
    try {
      KFV0.Construct(V0Daughters, nV0Daughters);
    } catch (std::runtime_error& e) {
      LOG(debug) << "Failed to construct cascade V0 from daughter tracks: " << e.what();
      return false;
    }
    if (mStrParams->kfMassConst) {
      KFV0.SetNonlinearMassConstraint(o2::constants::physics::MassLambda);
    }

    int nCascDaughters = 2;
    KFParticle kfpBach;
    // create KFParticle objects from trackParCovs
    if (pidMother == PID::XiMinus) {
      kfpBach = createKFParticleFromTrackParCov(bachTrack, bachTrack.getCharge(), o2::constants::physics::MassPionCharged);
    } 
    else if (pidMother == PID::OmegaMinus) {
      kfpBach = createKFParticleFromTrackParCov(bachTrack, bachTrack.getCharge(), o2::constants::physics::MassKaonCharged);
    }
    const KFParticle* CascDaugthers[2] = {&kfpBach, &KFV0};

    // construct mother
    KFParticle KFCasc;
    KFCasc.SetConstructMethod(mStrParams->kfConstructMethod);
    try {
      KFCasc.Construct(CascDaugthers, nCascDaughters);
    } catch (std::runtime_error& e) {
      LOG(debug) << "Failed to construct cascade from V0 and bachelor track: " << e.what();
      return false;
    }
    KFCasc.TransportToDecayVertex();
    kfpMother = KFCasc;

    return true;
  };

  template <typename T>
  KFParticle createKFParticleFromTrackParCov(const o2::track::TrackParametrizationWithError<T>& trackparCov, int charge, float mass) 
  {
    std::array<T, 3> xyz, pxpypz;
    float xyzpxpypz[6];
    trackparCov.getPxPyPzGlo(pxpypz);
    trackparCov.getXYZGlo(xyz);
    for (int i{0}; i < 3; ++i) {
      xyzpxpypz[i] = xyz[i];
      xyzpxpypz[i + 3] = pxpypz[i];
    }

    std::array<float, 21> cv;
    try {
      trackparCov.getCovXYZPxPyPzGlo(cv);
    } catch (std::runtime_error& e) {
      LOG(debug) << "Failed to get cov matrix from TrackParCov" << e.what();
    }
    KFParticle kfPart;
    try {
      kfPart.Create(xyzpxpypz, cv.data(), charge, mass);
    } catch (std::runtime_error& e) {
      LOG(debug) << "Failed to create KFParticle from daughter TrackParCov" << e.what();
    }

    return kfPart;
  }

  bool getTrackParCovFromKFP(const KFParticle& kfParticle, const PID pid, const int sign, o2::track::TrackParCovF& track)
  {
    o2::gpu::gpustd::array<float, 3> xyz, pxpypz;
    o2::gpu::gpustd::array<float, 21> cv;

    // get parameters from kfParticle
    xyz[0] = kfParticle.GetX();
    xyz[1] = kfParticle.GetY();
    xyz[2] = kfParticle.GetZ();
    pxpypz[0] = kfParticle.GetPx();
    pxpypz[1] = kfParticle.GetPy();
    pxpypz[2] = kfParticle.GetPz();
    
    // set covariance matrix elements (lower triangle)
    for (int i =0; i < 21; i++) {
      cv[i] = kfParticle.GetCovariance(i);
    }

    // create TrackParCov track
    track = o2::track::TrackParCovF(xyz, pxpypz, cv, sign, true, pid);

    return true;
  }

  bool propagateToOuterParam(const TrackITS& itsTrack, o2::track::TrackParCovF& track)
  {
    auto geom = o2::its::GeometryTGeo::Instance();
    auto propInstance = o2::base::Propagator::Instance();
    float x = itsTrack.getParamOut().getX();
    int layer{geom->getLayer(itsTrack.getFirstClusterLayer())};
    if (!track.rotate(itsTrack.getParamOut().getAlpha())) {
        return false;
    }

    // transport to OuterParam
    if (!propInstance->propagateToX(track, x, getBz(), o2::base::PropagatorImpl<float>::MAX_SIN_PHI, o2::base::PropagatorImpl<float>::MAX_STEP, mCorrType)) {
      return false;
    }

    // apply material correction 
    if (mCorrType == o2::base::PropagatorF::MatCorrType::USEMatCorrNONE) {
      float thick = layer < 3 ? 0.005 : 0.01;
      constexpr float radl = 9.36f; // Radiation length of Si [cm]
      constexpr float rho = 2.33f;  // Density of Si [g/cm^3]
      if (!track.correctForMaterial(thick, thick * rho * radl)) {
        return false;
      }
    }

    return true;
  }

  bool fillKFinfo(const KFParticle& kfParticle, StrangeTrack& strangeTrack) {
    float M, SigmaM;
    kfParticle.GetMass(M, SigmaM);
    strangeTrack.mMasses[0] = M;
    strangeTrack.mDecayMom[0] = kfParticle.GetPx();
    strangeTrack.mDecayMom[1] = kfParticle.GetPy();
    strangeTrack.mDecayMom[2] = kfParticle.GetPz();
    strangeTrack.mDecayVtx[0] = kfParticle.GetX();
    strangeTrack.mDecayVtx[1] = kfParticle.GetY();
    strangeTrack.mDecayVtx[2] = kfParticle.GetZ();
    strangeTrack.mGeoChi2 = kfParticle.GetChi2();
    return true;
  }

  std::vector<ITSCluster> getTrackClusters(const TrackITS& itsTrack)
  {
    std::vector<ITSCluster> outVec;
    outVec.reserve(7);
    auto firstClus = itsTrack.getFirstClusterEntry();
    auto ncl = itsTrack.getNumberOfClusters();
    for (int icl = 0; icl < ncl; icl++) {
      outVec.push_back(mInputITSclusters[mInputITSidxs[firstClus + icl]]);
    }
    return outVec;
  };

  std::vector<int> getTrackClusterSizes(const TrackITS& itsTrack)
  {
    std::vector<int> outVec;
    outVec.reserve(7);
    auto firstClus = itsTrack.getFirstClusterEntry();
    auto ncl = itsTrack.getNumberOfClusters();
    for (int icl = 0; icl < ncl; icl++) {
      outVec.push_back(mInputClusterSizes[mInputITSidxs[firstClus + icl]]);
    }
    return outVec;
  };

  void getClusterSizes(std::vector<int>& clusSizeVec, const gsl::span<const o2::itsmft::CompClusterExt> ITSclus, gsl::span<const unsigned char>::iterator& pattIt, const o2::itsmft::TopologyDictionary* mdict)
  {
    for (unsigned int iClus{0}; iClus < ITSclus.size(); ++iClus) {
      auto& clus = ITSclus[iClus];
      auto pattID = clus.getPatternID();
      int npix;
      o2::itsmft::ClusterPattern patt;

      if (pattID == o2::itsmft::CompCluster::InvalidPatternID || mdict->isGroup(pattID)) {
        patt.acquirePattern(pattIt);
        npix = patt.getNPixels();
      } else {

        npix = mdict->getNpixels(pattID);
        patt = mdict->getPattern(pattID);
      }
      clusSizeVec[iClus] = npix;
    }
    // LOG(info) << " Patt Npixel: " << pattVec[0].getNPixels();
  }

  float getMatchingChi2(o2::track::TrackParCovF v0, const TrackITS& itsTrack)
  {
    if (v0.rotate(itsTrack.getParamOut().getAlpha()) && v0.propagateTo(itsTrack.getParamOut().getX(), mBz)) {
      return v0.getPredictedChi2(itsTrack.getParamOut());
    }
    return -100;
  };

  o2::MCCompLabel getStrangeTrackLabel(const TrackITS& itsTrack, const StrangeTrack& strangeTrack, const ClusAttachments& structClus) // ITS label with fake flag recomputed
  {
    bool isFake = false;
    auto itsTrkLab = mITSTrkLabels[strangeTrack.mITSRef];
    for (unsigned int iLay = 0; iLay < 7; iLay++) {
      if (itsTrack.hasHitOnLayer(iLay) && itsTrack.isFakeOnLayer(iLay) && structClus.arr[iLay] == 0) {
        isFake = true;
        break;
      }
    }
    itsTrkLab.setFakeFlag(isFake);
    return itsTrkLab;
  }

 protected:
  bool mMCTruthON = false;                            /// flag availability of MC truth
  int mNThreads = 1;                                  /// number of threads (externally driven)
  gsl::span<const TrackITS> mInputITStracks;          // input ITS tracks
  std::vector<VBracket> mITSvtxBrackets;              // time brackets for ITS tracks
  std::vector<int> mTracksIdxTable;                   // index table for ITS tracks
  std::vector<int> mInputClusterSizes;                // input cluster sizes
  std::vector<ITSCluster> mInputITSclusters;          // input ITS clusters
  gsl::span<const int> mInputITSidxs;                 // input ITS track-cluster indexes
  gsl::span<const V0> mInputV0tracks;                 // input V0 of decay daughters
  gsl::span<const V0Index> mInputV0Indices;           // input V0 indices of decay daughters
  gsl::span<const Cascade> mInputCascadeTracks;       // input cascade of decay daughters
  gsl::span<const CascadeIndex> mInputCascadeIndices; // input cascade indices of decay daughters
  const MCLabContCl* mITSClsLabels = nullptr;         /// input ITS Cluster MC labels
  MCLabSpan mITSTrkLabels;                            /// input ITS Track MC labels

  std::vector<o2::its::TrackITS> mSortedITStracks; // sorted ITS tracks
  std::vector<int> mSortedITSindexes;              // indexes of sorted ITS tracks
  IndexTableUtils mUtils;                          // structure for computing eta/phi matching selections

  std::vector<std::vector<StrangeTrack>> mStrangeTrackVec;       // structure containing updated mother and daughter tracks (per thread)
  std::vector<std::vector<ClusAttachments>> mClusAttachments;    // # of attached tracks, -1 not attached, 0 for the mother, > 0 for the daughters (per thread)
  std::vector<std::vector<o2::MCCompLabel>> mStrangeTrackLabels; // vector of MC labels for mother track (per thread)

  const StrangenessTrackingParamConfig* mStrParams = nullptr;
  float mBz = -5; // Magnetic field
  const o2::itsmft::TopologyDictionary* mDict = nullptr;

  std::vector<DCAFitter2> mFitterV0;    // optional DCA Fitter for recreating V0 with hypertriton mass hypothesis (per thread)
  std::vector<DCAFitter3> mFitter3Body; // optional DCA Fitter for final 3 Body refit (per thread)

  o2::base::PropagatorImpl<float>::MatCorrType mCorrType = o2::base::PropagatorImpl<float>::MatCorrType::USEMatCorrNONE; // use mat correction

  std::vector<std::vector<o2::track::TrackParCovF>> mDaughterTracks; // vector of daughter tracks (per thread)
<<<<<<< HEAD
  ClusAttachments mStructClus;                                       // # of attached tracks, 1 for mother, 2 for daughter
=======
  ClusAttachments mStructClus;                          // # of attached tracks, 1 for mother, 2 for daughter
  KFParticle kfpMother;                                  // mother KFParticle
  o2::track::PID pidV0;                                  // PID hypothesis for the V0 fitting
  o2::track::PID pidV0comp;                              // commpeting PID hypothesis for the V0 fitting
  o2::track::PID pidCasc;                                // PID hypothesis for the cascade fitting
  o2::track::PID pidCascComp;                            // competing PID hypothesis for the cascade fitting
>>>>>>> 11426ede

  ClassDefNV(StrangenessTracker, 1);
};

} // namespace strangeness_tracking
} // namespace o2

#endif //  _ALICEO2_STRANGENESS_TRACKER_<|MERGE_RESOLUTION|>--- conflicted
+++ resolved
@@ -503,16 +503,13 @@
   o2::base::PropagatorImpl<float>::MatCorrType mCorrType = o2::base::PropagatorImpl<float>::MatCorrType::USEMatCorrNONE; // use mat correction
 
   std::vector<std::vector<o2::track::TrackParCovF>> mDaughterTracks; // vector of daughter tracks (per thread)
-<<<<<<< HEAD
-  ClusAttachments mStructClus;                                       // # of attached tracks, 1 for mother, 2 for daughter
-=======
+
   ClusAttachments mStructClus;                          // # of attached tracks, 1 for mother, 2 for daughter
   KFParticle kfpMother;                                  // mother KFParticle
   o2::track::PID pidV0;                                  // PID hypothesis for the V0 fitting
   o2::track::PID pidV0comp;                              // commpeting PID hypothesis for the V0 fitting
   o2::track::PID pidCasc;                                // PID hypothesis for the cascade fitting
   o2::track::PID pidCascComp;                            // competing PID hypothesis for the cascade fitting
->>>>>>> 11426ede
 
   ClassDefNV(StrangenessTracker, 1);
 };
